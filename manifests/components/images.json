{
    "alertmanager": "bitnami/alertmanager:0.15.3-r43",
    "cert-manager": "bitnami/cert-manager:0.5.2-r37",
    "configmap-reload": "jimmidyson/configmap-reload:v0.2.2",
    "elasticsearch": "bitnami/elasticsearch:5.6.14-r3",
<<<<<<< HEAD
    "external-dns": "bitnami/external-dns:0.5.9-r19",
    "fluentd": "bitnami/fluentd:1.3.3-r23",
=======
    "external-dns": "bitnami/external-dns:0.5.10-r2",
    "fluentd": "bitnami/fluentd:1.3.2-r13",
>>>>>>> e3024f01
    "grafana": "bitnami/grafana:5.4.3-r18",
    "kibana": "bitnami/kibana:5.6.14-r12",
    "nginx-ingress-controller": "bitnami/nginx-ingress-controller:0.21.0-r12",
    "oauth2_proxy": "bitnami/oauth2-proxy:0.20180625.74543-r107",
    "prometheus": "bitnami/prometheus:2.6.1-r12"
}<|MERGE_RESOLUTION|>--- conflicted
+++ resolved
@@ -3,13 +3,10 @@
     "cert-manager": "bitnami/cert-manager:0.5.2-r37",
     "configmap-reload": "jimmidyson/configmap-reload:v0.2.2",
     "elasticsearch": "bitnami/elasticsearch:5.6.14-r3",
-<<<<<<< HEAD
     "external-dns": "bitnami/external-dns:0.5.9-r19",
     "fluentd": "bitnami/fluentd:1.3.3-r23",
-=======
     "external-dns": "bitnami/external-dns:0.5.10-r2",
-    "fluentd": "bitnami/fluentd:1.3.2-r13",
->>>>>>> e3024f01
+    "fluentd": "bitnami/fluentd:1.3.3-r23",
     "grafana": "bitnami/grafana:5.4.3-r18",
     "kibana": "bitnami/kibana:5.6.14-r12",
     "nginx-ingress-controller": "bitnami/nginx-ingress-controller:0.21.0-r12",
